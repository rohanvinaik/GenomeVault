from __future__ import annotations

from typing import Iterable, List, Tuple, Dict, Any, Sequence, NamedTuple

from .commit import TAGS, H
from .serialization import be_int


class PathItem(NamedTuple):
    """Single step in a Merkle proof.

    Attributes:
        sibling: Hash of the sibling node.
        is_right: ``True`` if ``sibling`` is on the right-hand side of the
            current node, ``False`` if it is on the left.
    """

    sibling: bytes
    is_right: bool


def leaf_bytes(vals: Iterable[int]) -> bytes:
<<<<<<< HEAD
    """Leaf bytes.
    Args:        vals: List of items.
    Returns:
        bytes"""
=======
    """Hash a sequence of integers into a Merkle leaf node.

    Each value is encoded as a 32-byte big-endian integer and concatenated
    before being hashed with the ``LEAF`` domain-separation tag.
    """

>>>>>>> 66cb2426
    data = b"".join(be_int(v, 32) for v in vals)
    return H(TAGS["LEAF"], data)


def node_bytes(left: bytes, right: bytes) -> bytes:
<<<<<<< HEAD
    """Node bytes.
    Args:        left: Parameter value.        right: Parameter value.
    Returns:
        bytes"""
=======
    """Hash two child nodes to derive their parent node."""

>>>>>>> 66cb2426
    return H(TAGS["NODE"], left, right)


def build(leaves: Sequence[bytes]) -> Dict[str, Any]:
    """Build a Merkle tree and return its root and all layers.

    The returned dictionary contains the Merkle ``root`` and ``layers`` where
    ``layers[0]`` is the original list of ``leaves``.  If a layer has an odd
    number of nodes, the last node is duplicated (Bitcoin-style padding).
    """

    if not leaves:
        raise ValueError("Empty leaf set")

    layers: List[List[bytes]] = [list(leaves)]
    cur = layers[0]
    while len(cur) > 1:
        nxt: List[bytes] = []
        if len(cur) & 1:
            cur = cur + [cur[-1]]
        for i in range(0, len(cur), 2):
            nxt.append(node_bytes(cur[i], cur[i + 1]))
        layers.append(nxt)
        cur = nxt
    return {"root": cur[0], "layers": layers}


def path(tree: Dict[str, Any], index: int) -> List[PathItem]:
    """Return the Merkle proof for a leaf at ``index``.

    The proof is returned as a list of :class:`PathItem` objects describing the
    sibling hash at each layer and whether that sibling is to the right of the
    current node.
    """

    layers = tree["layers"]
    idx = index
    out: List[PathItem] = []
    for lvl in range(len(layers) - 1):
        layer = layers[lvl]
        if idx % 2 == 0:
            sib_idx = idx + 1
            sib_right = True
        else:
            sib_idx = idx - 1
            sib_right = False
        if sib_idx >= len(layer):
            sib_idx = idx
        out.append(PathItem(layer[sib_idx], sib_right))
        idx //= 2
    return out


def verify(
<<<<<<< HEAD
    leaf_data_vals: Iterable[int], path_items: List[Tuple[bytes, bool]], root: bytes
) -> bool:
    """Verify Merkle proof.

    Args:
        leaf_data_vals: Values to create leaf from
        path_items: List of (sibling_hash, is_right) tuples
        root: Expected Merkle root

    Returns:
        bool: True if proof is valid
    """
=======
    leaf_data_vals: Iterable[int], path_items: List[PathItem], root: bytes
) -> bool:
    """Verify a Merkle proof for ``leaf_data_vals`` against ``root``.

    ``path_items`` should be the list returned by :func:`path` for the leaf in
    question.  The function recomputes the hashes up the tree and checks whether
    the resulting value equals ``root``.
    """

>>>>>>> 66cb2426
    cur = leaf_bytes(list(leaf_data_vals))
    for sib, sib_is_right in path_items:
        if sib_is_right:
            cur = node_bytes(cur, sib)
        else:
            cur = node_bytes(sib, cur)
    return cur == root<|MERGE_RESOLUTION|>--- conflicted
+++ resolved
@@ -1,6 +1,6 @@
 from __future__ import annotations
 
-from typing import Iterable, List, Tuple, Dict, Any, Sequence, NamedTuple
+from typing import Iterable, List, Dict, Any, Sequence, NamedTuple
 
 from .commit import TAGS, H
 from .serialization import be_int
@@ -20,33 +20,17 @@
 
 
 def leaf_bytes(vals: Iterable[int]) -> bytes:
-<<<<<<< HEAD
-    """Leaf bytes.
-    Args:        vals: List of items.
-    Returns:
-        bytes"""
-=======
     """Hash a sequence of integers into a Merkle leaf node.
 
     Each value is encoded as a 32-byte big-endian integer and concatenated
     before being hashed with the ``LEAF`` domain-separation tag.
     """
-
->>>>>>> 66cb2426
     data = b"".join(be_int(v, 32) for v in vals)
     return H(TAGS["LEAF"], data)
 
 
 def node_bytes(left: bytes, right: bytes) -> bytes:
-<<<<<<< HEAD
-    """Node bytes.
-    Args:        left: Parameter value.        right: Parameter value.
-    Returns:
-        bytes"""
-=======
     """Hash two child nodes to derive their parent node."""
-
->>>>>>> 66cb2426
     return H(TAGS["NODE"], left, right)
 
 
@@ -100,31 +84,21 @@
     return out
 
 
-def verify(
-<<<<<<< HEAD
-    leaf_data_vals: Iterable[int], path_items: List[Tuple[bytes, bool]], root: bytes
-) -> bool:
-    """Verify Merkle proof.
+def verify(leaf_data_vals: Iterable[int], path_items: List[PathItem], root: bytes) -> bool:
+    """Verify a Merkle proof for ``leaf_data_vals`` against ``root``.
 
     Args:
         leaf_data_vals: Values to create leaf from
-        path_items: List of (sibling_hash, is_right) tuples
+        path_items: List of PathItem objects returned by :func:`path`
         root: Expected Merkle root
 
     Returns:
         bool: True if proof is valid
+
+    Note:
+        The function recomputes the hashes up the tree and checks whether
+        the resulting value equals ``root``.
     """
-=======
-    leaf_data_vals: Iterable[int], path_items: List[PathItem], root: bytes
-) -> bool:
-    """Verify a Merkle proof for ``leaf_data_vals`` against ``root``.
-
-    ``path_items`` should be the list returned by :func:`path` for the leaf in
-    question.  The function recomputes the hashes up the tree and checks whether
-    the resulting value equals ``root``.
-    """
-
->>>>>>> 66cb2426
     cur = leaf_bytes(list(leaf_data_vals))
     for sib, sib_is_right in path_items:
         if sib_is_right:
